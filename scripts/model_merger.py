# Copyright 2024 Bytedance Ltd. and/or its affiliates
#
# Licensed under the Apache License, Version 2.0 (the "License");
# you may not use this file except in compliance with the License.
# You may obtain a copy of the License at
#
#     http://www.apache.org/licenses/LICENSE-2.0
#
# Unless required by applicable law or agreed to in writing, software
# distributed under the License is distributed on an "AS IS" BASIS,
# WITHOUT WARRANTIES OR CONDITIONS OF ANY KIND, either express or implied.
# See the License for the specific language governing permissions and
# limitations under the License.

"""
This script is used to merge huggingface model and test verl checkpoints from FSDP and Megatron backends.

To merge FSDP checkpoints:
```sh
python scripts/model_merger.py merge \
    --backend fsdp \
    --local_dir checkpoints/verl_fsdp_gsm8k_examples/qwen2_5_0b5_fsdp_saveload/global_step_1/actor \
    --target_dir /path/to/merged_hf_model
```

To merge Megatron checkpoints:
```sh
python scripts/model_merger.py merge \
    --backend megatron \
    --tie-word-embedding \
    --local_dir checkpoints/verl_megatron_gsm8k_examples/qwen2_5_0b5_megatron_saveload/global_step_1/actor \
    --target_dir /path/to/merged_hf_model
```

For more details, please refer to documentation:
https://verl.readthedocs.io/en/latest/advance/checkpoint.html#convert-fsdp-and-megatron-checkpoints-to-huggingface-format-model
"""

import argparse
import os
import re
from abc import ABC, abstractmethod
from concurrent.futures import ThreadPoolExecutor
from dataclasses import dataclass, field
from pathlib import Path
from typing import Optional

import numpy as np
import torch
from safetensors.torch import load_file
from torch.distributed._tensor import Placement, Shard
from transformers import (
    AutoConfig,
    AutoModelForCausalLM,
    AutoModelForTokenClassification,
    AutoModelForVision2Seq,
    GenerationConfig,
    PretrainedConfig,
)

try:
    # for torch 2.5+
    from torch.distributed.tensor import DTensor
except ImportError:
    from torch.distributed._tensor import DTensor

from tqdm import tqdm

from verl.utils import hf_processor, hf_tokenizer


@dataclass
class ModelMergerConfig:
    operation: str  # 'merge' or 'test'
    backend: str
    local_dir: str
    target_dir: Optional[str] = "tmp"
    hf_upload_path: Optional[str] = None
    private: bool = False
    test_hf_dir: Optional[str] = None
    tie_word_embedding: bool = False
    is_value_model: bool = False
    hf_model_path: Optional[str] = None
    hf_upload: bool = field(init=False)

    def __post_init__(self):
        self.hf_upload = self.operation == "merge" and bool(self.hf_upload_path)
        if self.operation == "test":
            self.target_dir = None
            self.hf_upload_path = None
            self.private = False


class BaseModelMerger(ABC):
    def __init__(self, config: ModelMergerConfig):
        self.config = config
        self.config_path = config.local_dir

        if config.hf_model_path:
            print("Warning: --hf_model_path is deprecated and will be removed in a future version. Currently verl will save huggingface model configuration files into checkpoint directories. Therefore, there is no need to provide --hf_model_path. ")
            self.config_path = config.hf_model_path

        self.model_config = AutoConfig.from_pretrained(self.config_path)

    def get_transformers_auto_model_class(self):
        if "ForTokenClassification" in self.model_config.architectures[0]:
            return AutoModelForTokenClassification
        elif "ForCausalLM" in self.model_config.architectures[0]:
            return AutoModelForCausalLM
        elif "ForConditionalGeneration" in self.model_config.architectures[0]:
            return AutoModelForVision2Seq

        raise NotImplementedError(f"Unknown architecture {self.model_config.architectures}")

    def patch_model_generation_config(self, model):
        """
        The generation_config created from model config may be different to the pretrained model,
        this may lead to error when generating: https://github.com/volcengine/verl/issues/1246

        This function patch the generation_config created from model config to the pretrained model.
        """
        if model.can_generate():
            try:
                model.generation_config = GenerationConfig.from_pretrained(self.config_path)
            except OSError:
                print(f"Warning: Generation config file not found in {self.config_path}, using a generation config created from the model config.")
        return model

    def save_hf_model_and_tokenizer(self, state_dict: dict[str, torch.Tensor]):
        auto_model_class = self.get_transformers_auto_model_class()
        with torch.device("meta"):
            model = auto_model_class.from_config(self.model_config, torch_dtype=torch.bfloat16)
        model.to_empty(device="cpu")
        model = self.patch_model_generation_config(model)

        print(f"Saving model to {self.config.target_dir}")
        model.save_pretrained(self.config.target_dir, state_dict=state_dict)
        del state_dict
        del model

        processor = hf_processor(self.config_path)
        tokenizer = hf_tokenizer(self.config_path)
        if processor is not None:
            print(f"Saving processor to {self.config.target_dir}")
            processor.save_pretrained(self.config.target_dir)
        if tokenizer is not None:
            print(f"Saving tokenizer to {self.config.target_dir}")
            tokenizer.save_pretrained(self.config.target_dir)

    def upload_to_huggingface(self):
        from huggingface_hub import HfApi

        api = HfApi()
        api.create_repo(repo_id=self.config.hf_upload_path, private=self.config.private, exist_ok=True)
        api.upload_folder(folder_path=self.config.target_dir, repo_id=self.config.hf_upload_path, repo_type="model")

    @abstractmethod
    def merge_and_save(self):
        raise NotImplementedError("Subclasses should implement this method")


class FSDPModelMerger(BaseModelMerger):
    def _get_world_size(self) -> int:
        """Extracts the FSDP world_size from checkpoint filenames (e.g., 'model_world_size_8_rank_0.pt')."""
        for filename in os.listdir(self.config.local_dir):
            match = re.match(r"model_world_size_(\d+)_rank_0\.pt", filename)
            if match:
                return int(match.group(1))
        raise FileNotFoundError(f"Could not determine world size. No file matching 'model_world_size_(\d+)_rank_0.pt' found in {self.config.local_dir}")

    def _load_rank_zero_state_dict(self, world_size: int) -> dict:
        return torch.load(Path(self.config.local_dir) / f"model_world_size_{world_size}_rank_0.pt", map_location="cpu", weights_only=False)

    def _extract_device_mesh_info(self, state_dict: dict, world_size: int) -> tuple[np.ndarray, tuple[str, ...]]:
        """
        Retrieves sharding information (device_mesh, mesh_dim_names) from a DTensor in the state_dict.
        If no DTensor is found, infers a simple FSDP mesh based on world_size.
        """
        pivot_key = sorted(list(state_dict.keys()))[0]
        weight = state_dict[pivot_key]

        if isinstance(weight, DTensor):
            # get sharding info
            device_mesh = weight.device_mesh
            mesh = device_mesh.mesh
            mesh_dim_names = device_mesh.mesh_dim_names
        else:
            # for non-DTensor
            mesh = np.array([world_size], dtype=np.int64)
            mesh_dim_names = ("fsdp",)

        return mesh, mesh_dim_names

    def _calculate_shard_configuration(self, mesh: np.ndarray, mesh_dim_names: tuple[str, ...]) -> tuple[int, tuple[int, ...]]:
        """Calculates the total number of shards and the shape of the device mesh."""
        assert mesh_dim_names in (("fsdp",), ("ddp", "fsdp")), f"Unsupported mesh_dim_names {mesh_dim_names}"

<<<<<<< HEAD
def merge_by_placement(tensors: List[torch.Tensor], placement: Placement):
    if placement.is_replicate():
        return tensors[0]
    elif placement.is_partial():
        raise NotImplementedError("Partial placement is not supported yet")
    elif placement.is_shard():
        return torch.cat(tensors, dim=placement.dim).contiguous()
    else:
        raise ValueError(f"Unsupported placement: {placement}")


def upload_model_to_huggingface(hf_path):
    # Push to hugging face
    from huggingface_hub import HfApi

    api = HfApi()
    api.create_repo(repo_id=args.hf_upload_path, private=args.private, exist_ok=True)
    api.upload_folder(folder_path=hf_path, repo_id=args.hf_upload_path, repo_type="model")


def test_fsdp_state_dict(
    auto_model_class,
    original_hf_model_path: str,
    collected_state_dict: Dict[str, torch.Tensor],
) -> bool:
    # load original model using bf16 since we collected state_dict with bf16
    original_model = auto_model_class.from_pretrained(original_hf_model_path, torch_dtype=torch.bfloat16)
    original_state_dict = original_model.state_dict()
    del original_model  # Free memory

    original_keys = set(original_state_dict.keys())
    collected_keys = set(collected_state_dict.keys())

    missing_keys = original_keys - collected_keys
    assert len(missing_keys) == 0, f"Missing keys in collected state dict: {list(sorted(missing_keys))}"

    extra_keys = collected_keys - original_keys
    assert len(extra_keys) == 0, f"Extra keys in collected state dict: {list(sorted(extra_keys))}"

    for key in original_keys:
        original_shape = original_state_dict[key].shape
        collected_shape = collected_state_dict[key].shape
        assert original_shape == collected_shape, f"Shape mismatch for key '{key}': original {original_shape} vs collected {collected_shape}"

        original_dtype = original_state_dict[key].dtype
        collected_dtype = collected_state_dict[key].dtype
        assert original_dtype == collected_dtype, f"Dtype mismatch for key '{key}': original {original_dtype} vs collected {collected_dtype}"

        torch.testing.assert_close(original_state_dict[key], collected_state_dict[key], atol=1e-6, rtol=1e-6)

    print("FSDP checks passed: The merged state_dict matches the hf model saved by FSDPCheckpointManager.")
    return True


def patch_model_generation_config(model, hf_model_path):
    """
    The generation_config created from model config may be different to the pretrained model,
    this may lead to error when generating: https://github.com/volcengine/verl/issues/1246

    This function patch the generation_config created from model config to the pretrained model.
    """
    if model.can_generate():
        try:
            model.generation_config = GenerationConfig.from_pretrained(hf_model_path)
        except OSError:
            print(f"Warning: Generation config file not found in {hf_model_path}, using a generation config created from the model config.")
            pass
    return model


def convert_fsdp_checkpoints_to_hfmodels():
    local_dir = args.local_dir

    # copy rank zero to find the shape of (dp, fsdp)
    rank = 0
    world_size = 0
    for filename in os.listdir(local_dir):
        match = re.match(r"model_world_size_(\d+)_rank_0\.pt", filename)
        if match:
            world_size = match.group(1)
            break
    assert world_size, "No model file with the proper format"

    state_dict = torch.load(os.path.join(local_dir, f"model_world_size_{world_size}_rank_{rank}.pt"), map_location="cpu", weights_only=False)
    pivot_key = sorted(list(state_dict.keys()))[0]
    weight = state_dict[pivot_key]

    if isinstance(weight, DTensor):
        # get sharding info
        device_mesh = weight.device_mesh
        mesh = device_mesh.mesh
        mesh_dim_names = device_mesh.mesh_dim_names
    else:
        # for non-DTensor
        mesh = np.array([int(world_size)], dtype=np.int64)
        mesh_dim_names = ("fsdp",)
=======
        if "tp" in mesh_dim_names:
            # TODO: "tp" is not supported yet due to the above assert
            total_shards = mesh.shape[-1] * mesh.shape[-2]
            mesh_shape = (mesh.shape[-2], mesh.shape[-1])
        else:
            total_shards = mesh.shape[-1]
            mesh_shape = (mesh.shape[-1],)

        return total_shards, mesh_shape

    def _merge_by_placement(self, tensors: list[torch.Tensor], placement: Placement) -> torch.Tensor:
        """Merges a list of tensors based on their DTensor placement"""
        if placement.is_replicate():
            return tensors[0]
        elif placement.is_partial():
            raise NotImplementedError("Partial placement is not supported yet")
        elif placement.is_shard():
            return torch.cat(tensors, dim=placement.dim).contiguous()

        raise NotImplementedError(f"Unsupported placement: {placement}")

    def _load_and_merge_state_dicts(self, world_size: int, total_shards: int, mesh_shape: tuple[int, ...], mesh_dim_names: tuple[str, ...]) -> dict[str, torch.Tensor]:
        model_state_dict_lst = [None] * total_shards

        def process_one_shard(rank: int, model_state_dict_lst: list):
            model_path = Path(self.config.local_dir) / f"model_world_size_{world_size}_rank_{rank}.pt"
            state_dict = torch.load(model_path, map_location="cpu", weights_only=False)
            model_state_dict_lst[rank] = state_dict
            return state_dict

        with ThreadPoolExecutor(max_workers=min(32, os.cpu_count())) as executor:
            futures = [executor.submit(process_one_shard, rank, model_state_dict_lst) for rank in range(total_shards)]
            for future in tqdm(futures, desc=f"Loading {total_shards} FSDP shards", total=total_shards):
                future.result()

        # Merge state dicts from all shards
        state_dict = {}
        param_placements: dict[str, list] = {}

        for key in set(model_state_dict_lst[0].keys()):
            state_dict[key] = []
            for model_state_shard in model_state_dict_lst:
                # add tensor shard in order of rank to state_dict[key]
                tensor = model_state_shard.pop(key)
                if isinstance(tensor, DTensor):
                    state_dict[key].append(tensor._local_tensor.bfloat16())

                    placements = tuple(tensor.placements)
                    # replicated placement at dp dimension can be discarded
                    if mesh_dim_names[0] in ("dp", "ddp"):
                        placements = placements[1:]

                    if key not in param_placements:
                        param_placements[key] = placements
                    else:
                        assert param_placements[key] == placements
                else:
                    state_dict[key].append(tensor.bfloat16())
>>>>>>> b8bd5968

        del model_state_dict_lst

        # Merge tensors
        for key in sorted(state_dict):
            if not isinstance(state_dict[key], list):
                print(f"No need to merge key {key}")
                continue
            if key in param_placements:
                # merge shards
                placements: tuple[Shard] = param_placements[key]
                if len(mesh_shape) == 1:
                    # 1-D list, FSDP without TP
                    assert len(placements) == 1
                    shards = state_dict[key]
                    state_dict[key] = self._merge_by_placement(shards, placements[0])
                else:
                    # 2-D list, FSDP + TP
                    raise NotImplementedError("FSDP + TP is not supported yet")
            else:
                state_dict[key] = torch.cat(state_dict[key], dim=0)

        return state_dict

    def merge_and_save(self):
        world_size = self._get_world_size()
        rank_zero_state_dict = self._load_rank_zero_state_dict(world_size)

        mesh, mesh_dim_names = self._extract_device_mesh_info(rank_zero_state_dict, world_size)
        print(f"Got device mesh {mesh}, mesh_dim_names {mesh_dim_names}")

        total_shards, mesh_shape = self._calculate_shard_configuration(mesh, mesh_dim_names)
        print(f"Processing model shards with {total_shards} {mesh_shape} in total")

        merged_state_dict = self._load_and_merge_state_dicts(world_size, total_shards, mesh_shape, mesh_dim_names)

        if self.config.operation == "test":
            if not self.config.test_hf_dir:
                raise ValueError("test_hf_dir must be provided for test operation")
            self._test_state_dict(merged_state_dict)
        elif self.config.operation == "merge":
            self.save_hf_model_and_tokenizer(merged_state_dict)
            if self.config.hf_upload:
                self.upload_to_huggingface()
        else:
            raise ValueError(f"Unknown operation: {self.config.operation}")

    def _test_state_dict(self, state_dict: dict[str, torch.Tensor]):
        auto_model_class = self.get_transformers_auto_model_class()

        hf_model = auto_model_class.from_pretrained(self.config.test_hf_dir, torch_dtype=torch.bfloat16)
        hf_state_dict = hf_model.state_dict()
        del hf_model

        hf_model_keys = set(hf_state_dict.keys())
        collected_keys = set(state_dict.keys())

        missing_keys = hf_model_keys - collected_keys
        assert len(missing_keys) == 0, f"Missing keys in collected state dict: {list(sorted(missing_keys))}"

        extra_keys = collected_keys - hf_model_keys
        assert len(extra_keys) == 0, f"Extra keys in collected state dict: {list(sorted(extra_keys))}"

        for key in hf_model_keys:
            hf_shape = hf_state_dict[key].shape
            collected_shape = state_dict[key].shape
            assert hf_shape == collected_shape, f"Shape mismatch for key '{key}': original {hf_shape} vs collected {collected_shape}"

            hf_dtype = hf_state_dict[key].dtype
            collected_dtype = state_dict[key].dtype
            assert hf_dtype == collected_dtype, f"Dtype mismatch for key '{key}': original {hf_dtype} vs collected {collected_dtype}"

            torch.testing.assert_close(hf_state_dict[key], state_dict[key], atol=1e-6, rtol=1e-6)

        print("FSDP checks passed: The merged state_dict matches the hf model saved by FSDPCheckpointManager.")


class MegatronModelMerger(BaseModelMerger):
    def _get_tp_pp_rank_from_sharded_dir(self, sharded_dir: str) -> tuple[int, int]:
        match = re.match(r"mp_rank_(\d\d)_(\d\d\d)", sharded_dir)
        assert match, f"Invalid sharded dir {sharded_dir}"
        tp_rank = int(match.group(1))
        pp_rank = int(match.group(2))
        return tp_rank, pp_rank

    def _check_megatron_checkpoint_path(self, model_path: str) -> tuple[list[str], int, int]:
        """
        Validates the Megatron checkpoint structure (presence of 'model.pt' in sharded directories).
        Determines TP and PP sizes from directory names.
        """
        tp_size = 0
        pp_size = 0
        sharded_dirs = sorted(os.listdir(model_path))
        for sharded_dir in sharded_dirs:
            assert "model.pt" in os.listdir(Path(model_path) / sharded_dir), f"model.pt not found in {sharded_dir}"
            tp_rank, pp_rank = self._get_tp_pp_rank_from_sharded_dir(sharded_dir)
            tp_size = max(tp_size, tp_rank + 1)
            pp_size = max(pp_size, pp_rank + 1)
        return sharded_dirs, tp_size, pp_size

    def _merge_across_tp(self, key: str, tp_data: list[torch.Tensor], config: PretrainedConfig, tp_size: int, is_value_model: bool = False) -> torch.Tensor | list[torch.Tensor]:
        if "linear_fc1.weight" in key:
            # if the tensor is gate and proj
            gate_lst = []
            up_lst = []
            for infer_param in tp_data:
                gate, up = infer_param.chunk(2)
                gate_lst.append(gate)
                up_lst.append(up)
            gate = torch.cat(gate_lst, dim=0)
            up = torch.cat(up_lst, dim=0)
            return [gate, up]

        elif "self_attention.linear_qkv." in key and "layer_norm" not in key:
            # if the tensor is qkv, for each param on tp, split into q, k, v
            # concat q, k, v separately.
            q_lst = []
            k_lst = []
            v_lst = []
            assert config.num_attention_heads % config.num_key_value_heads == 0
            num_q_per_kv = config.num_attention_heads // config.num_key_value_heads
            assert tp_data[0].shape[0] % (num_q_per_kv + 2) == 0
            kv_size_per_tp = tp_data[0].shape[0] // (num_q_per_kv + 2)
            split_size = [kv_size_per_tp * num_q_per_kv, kv_size_per_tp, kv_size_per_tp]

            for infer_param in tp_data:
                num_query_groups_per_partition = config.num_key_value_heads // tp_size
                for chunk in infer_param.chunk(num_query_groups_per_partition):
                    split_size = [
                        kv_size_per_tp * num_q_per_kv // num_query_groups_per_partition,
                        kv_size_per_tp // num_query_groups_per_partition,
                        kv_size_per_tp // num_query_groups_per_partition,
                    ]
                    q, k, v = chunk.split(split_size)
                    q_lst.append(q)
                    k_lst.append(k)
                    v_lst.append(v)

            q = torch.cat(q_lst, dim=0)
            k = torch.cat(k_lst, dim=0)
            v = torch.cat(v_lst, dim=0)
            return [q, k, v]

        elif "layer_norm" in key or "layernorm" in key or "output_layer" in key and is_value_model:
            return tp_data[0]
        else:
            dim = 0
            if "linear_fc2.weight" in key or "self_attention.linear_proj" in key:
                dim = 1
            return torch.cat(tp_data, dim=dim)

    def _load_state_dicts(self, model_ckpt_path: str, sharded_dirs: list[str], tp_size: int, pp_size: int) -> list[list[dict]]:
        model_state_dict_lst = [[None for _ in range(tp_size)] for _ in range(pp_size)]

        def _process_one_megatron_shard(sharded_dir: str):
            model_file_path = Path(model_ckpt_path) / sharded_dir / "model.pt"
            state_dict = torch.load(model_file_path, map_location="cpu", weights_only=False)
            tp_rank, pp_rank = self._get_tp_pp_rank_from_sharded_dir(sharded_dir)
            model_state_dict_lst[pp_rank][tp_rank] = state_dict

        with ThreadPoolExecutor(max_workers=min(32, os.cpu_count())) as executor:
            futures = [executor.submit(_process_one_megatron_shard, sharded_dir) for sharded_dir in sharded_dirs]
            for future in tqdm(futures, desc=f"Loading {len(sharded_dirs)} Megatron shards", total=len(sharded_dirs)):
                future.result()

        return model_state_dict_lst

    def _merge_state_dicts(self, model_state_dict_lst: list[list[dict]], tp_size: int, pp_size: int) -> dict[str, torch.Tensor]:
        state_dict = {}
        vpp_size = len(model_state_dict_lst[0][0])
        layers_cum = 0

        for vpp_rank in range(vpp_size):
            for pp_rank in range(pp_size):
                layers_handled = 0
                keys = model_state_dict_lst[pp_rank][0][vpp_rank].keys()
                for key in keys:
                    if "extra_state" in key:
                        continue
                    if self.config.tie_word_embedding and ("output_layer" in key):
                        print("skip lm_head and reward_head loading because of tie_word_embeddings")
                        continue

                    new_key = key
                    if "decoder.layers." in key:
                        local_layer_no = int(key.split(".")[2])
                        layers_handled = max(local_layer_no, layers_handled)
                        global_layer_no = local_layer_no + layers_cum
                        new_key_list = key.split(".")
                        new_key_list[2] = str(global_layer_no)
                        new_key = ".".join(new_key_list)

                    tp_data = [model_state_dict_lst[pp_rank][tp_rank][vpp_rank][key] for tp_rank in range(tp_size)]
                    merged = self._merge_across_tp(new_key, tp_data, self.model_config, tp_size, self.config.is_value_model)

                    if not isinstance(merged, list):
                        state_dict[new_key] = merged
                    elif len(merged) == 3:
                        # split qkv
                        for n, d in zip(["q", "k", "v"], merged):
                            state_dict[new_key.replace("linear_qkv", f"linear_{n}")] = d
                    elif len(merged) == 2:
                        # split gate up
                        state_dict[new_key.replace("linear_fc1", "gate_proj")] = merged[0]
                        state_dict[new_key.replace("linear_fc1", "up_proj")] = merged[1]

                layers_cum += layers_handled + 1  # zero based

        return state_dict

    def merge_and_save(self):
        from verl.utils.megatron_utils import get_model_checkpoint_path

        model_ckpt_path = get_model_checkpoint_path(self.config.local_dir)
        sharded_dirs, tp_size, pp_size = self._check_megatron_checkpoint_path(model_ckpt_path)
        print(f"sharded_dirs: {sharded_dirs}, tp_size: {tp_size}, pp_size: {pp_size}, mp_size: {len(sharded_dirs)}")

        model_state_dict_lst = self._load_state_dicts(model_ckpt_path, sharded_dirs, tp_size, pp_size)
        merged_state_dict = self._merge_state_dicts(model_state_dict_lst, tp_size, pp_size)
        del model_state_dict_lst

        if self.config.operation == "test":
            if not self.config.test_hf_dir:
                raise ValueError("test_hf_dir must be provided for test operation")
            self._test_state_dict(merged_state_dict)
        elif self.config.operation == "merge":
            self.save_hf_model_and_tokenizer(merged_state_dict)
            if self.config.hf_upload:
                self.upload_to_huggingface()
        else:
            raise ValueError(f"Unknown operation: {self.config.operation}")

    def _test_state_dict(self, state_dict: dict[str, torch.Tensor]):
        """
        Compares the merged Megatron state_dict against a reference safetensors model.
        Applies necessary name mappings from Megatron to Hugging Face conventions using _replace_name.
        """
        ref_state_dict = load_file(Path(self.config.test_hf_dir) / "model.safetensors")

        params_mapping = [
            # (megatron core gpt model name, vllm model name)
            ("self_attention.linear_qkv.layer_norm_weight", "input_layernorm.weight"),
            ("self_attention.linear_qkv.layer_norm_bias", "input_layernorm.bias"),
            ("embedding.word_embeddings", "model.embed_tokens"),
            ("self_attention.linear_qkv", "self_attn.qkv_proj"),
            ("self_attention.linear_proj", "self_attn.o_proj"),
            ("pre_mlp_layernorm", "post_attention_layernorm"),
            ("mlp.linear_fc1.layer_norm_weight", "post_attention_layernorm.weight"),
            ("mlp.linear_fc1.layer_norm_bias", "post_attention_layernorm.bias"),
            ("mlp.linear_fc1", "mlp.gate_up_proj"),
            ("mlp.linear_fc2", "mlp.down_proj"),
            ("decoder.final_layernorm", "model.norm"),
            ("output_layer", "lm_head"),
            ("self_attention.linear_q", "self_attn.q_proj"),
            ("self_attention.linear_k", "self_attn.k_proj"),
            ("self_attention.linear_v", "self_attn.v_proj"),
        ]

        for original_name, loaded_weight in state_dict.items():
            name = self._replace_name(original_name, params_mapping)
            if not name or name.endswith(".bias") and name not in ref_state_dict:
                continue
            if "rotary_emb.inv_freq" in name:
                continue
            if self.config.tie_word_embedding and "lm_head.weight" in name:
                continue
            if name not in ref_state_dict:
                raise RuntimeError(f"key: {name} not exist in state_dict")
            param = ref_state_dict[name]
            assert loaded_weight.dtype == param.dtype
            torch.testing.assert_close(loaded_weight, param, atol=1e-4, rtol=1e-4)

    def _replace_name(self, megatron_name: str, name_mapping: list[tuple[str, str]]) -> str:
        for m_name, v_name in name_mapping:
            if m_name not in megatron_name:
                continue
            if "layers" in megatron_name:  # deal with decoder layers
                megatron_name = megatron_name.replace("decoder", "model")
                megatron_name_list = megatron_name.split(".")
                if "layer_norm_weight" in megatron_name_list or "layer_norm_bias" in megatron_name_list:
                    param_name_list = megatron_name_list[:3]
                    param_name_list.append(v_name)
                    param_name = ".".join(param_name_list)
                else:
                    param_name_list = megatron_name_list[:3]
                    weight_or_bias = megatron_name_list[-1]
                    param_name_list.append(v_name)
                    param_name_list.append(weight_or_bias)
                    param_name = ".".join(param_name_list)
                return param_name
            else:
                param_name = megatron_name.replace(m_name, v_name)
                return param_name
        return None  # Return None if no mapping found


def main():
    parser = argparse.ArgumentParser(description="verl model merger")
    subparsers = parser.add_subparsers(dest="operation", required=True, help="Specify 'merge' or 'test' operation.")

    base_op_parser = argparse.ArgumentParser(add_help=False)
    base_op_parser.add_argument("--backend", type=str, required=True, choices=["fsdp", "megatron"], help="The backend of the model")
    base_op_parser.add_argument("--local_dir", type=str, required=True, help="Path to the saved model checkpoints")
    base_op_parser.add_argument("--hf_model_path", type=str, default=None, help="(Deprecated) Path to the original Hugging Face model for config.")
    base_op_parser.add_argument("--tie-word-embedding", action="store_true", help="Whether to tie word embedding weights (currently only Megatron supported)")
    base_op_parser.add_argument("--is-value-model", action="store_true", help="Whether the model is a value model (currently only Megatron supported)")

    merge_parser = subparsers.add_parser("merge", parents=[base_op_parser], help="Merge model checkpoints and save.")
    merge_parser.add_argument("--target_dir", default="tmp", type=str, help="Directory to save the merged huggingface model")
    merge_parser.add_argument("--hf_upload_path", default=None, type=str, help="Hugging Face repository ID to upload the model")
    merge_parser.add_argument("--private", action="store_true", help="Whether to upload the model to a private Hugging Face repository")

    test_parser = subparsers.add_parser("test", parents=[base_op_parser], help="Test merged model against a reference Hugging Face model")
    test_parser.add_argument("--test_hf_dir", type=str, required=True, help="Path to the reference Hugging Face model directory for testing")

    args = parser.parse_args()

    common_config_args = {
        "operation": args.operation,
        "backend": args.backend,
        "tie_word_embedding": args.tie_word_embedding,
        "is_value_model": args.is_value_model,
        "local_dir": args.local_dir,
        "hf_model_path": args.hf_model_path,
    }

    if args.operation == "merge":
        config = ModelMergerConfig(
            **common_config_args,
            target_dir=args.target_dir,
            hf_upload_path=args.hf_upload_path,
            private=args.private,
            test_hf_dir=None,
        )
        os.makedirs(config.target_dir, exist_ok=True)
    elif args.operation == "test":
        config = ModelMergerConfig(
            **common_config_args,
            test_hf_dir=args.test_hf_dir,
            # the following args are not used by test operation
            target_dir=None,
            hf_upload_path=None,
            private=False,
        )
    else:
        raise NotImplementedError(f"Unknown operation: {args.operation}")

    if config.backend == "fsdp":
        merger = FSDPModelMerger(config)
    elif config.backend == "megatron":
        merger = MegatronModelMerger(config)
    else:
        raise NotImplementedError(f"Unknown backend: {config.backend}")

    merger.merge_and_save()


if __name__ == "__main__":
    main()<|MERGE_RESOLUTION|>--- conflicted
+++ resolved
@@ -195,104 +195,6 @@
         """Calculates the total number of shards and the shape of the device mesh."""
         assert mesh_dim_names in (("fsdp",), ("ddp", "fsdp")), f"Unsupported mesh_dim_names {mesh_dim_names}"
 
-<<<<<<< HEAD
-def merge_by_placement(tensors: List[torch.Tensor], placement: Placement):
-    if placement.is_replicate():
-        return tensors[0]
-    elif placement.is_partial():
-        raise NotImplementedError("Partial placement is not supported yet")
-    elif placement.is_shard():
-        return torch.cat(tensors, dim=placement.dim).contiguous()
-    else:
-        raise ValueError(f"Unsupported placement: {placement}")
-
-
-def upload_model_to_huggingface(hf_path):
-    # Push to hugging face
-    from huggingface_hub import HfApi
-
-    api = HfApi()
-    api.create_repo(repo_id=args.hf_upload_path, private=args.private, exist_ok=True)
-    api.upload_folder(folder_path=hf_path, repo_id=args.hf_upload_path, repo_type="model")
-
-
-def test_fsdp_state_dict(
-    auto_model_class,
-    original_hf_model_path: str,
-    collected_state_dict: Dict[str, torch.Tensor],
-) -> bool:
-    # load original model using bf16 since we collected state_dict with bf16
-    original_model = auto_model_class.from_pretrained(original_hf_model_path, torch_dtype=torch.bfloat16)
-    original_state_dict = original_model.state_dict()
-    del original_model  # Free memory
-
-    original_keys = set(original_state_dict.keys())
-    collected_keys = set(collected_state_dict.keys())
-
-    missing_keys = original_keys - collected_keys
-    assert len(missing_keys) == 0, f"Missing keys in collected state dict: {list(sorted(missing_keys))}"
-
-    extra_keys = collected_keys - original_keys
-    assert len(extra_keys) == 0, f"Extra keys in collected state dict: {list(sorted(extra_keys))}"
-
-    for key in original_keys:
-        original_shape = original_state_dict[key].shape
-        collected_shape = collected_state_dict[key].shape
-        assert original_shape == collected_shape, f"Shape mismatch for key '{key}': original {original_shape} vs collected {collected_shape}"
-
-        original_dtype = original_state_dict[key].dtype
-        collected_dtype = collected_state_dict[key].dtype
-        assert original_dtype == collected_dtype, f"Dtype mismatch for key '{key}': original {original_dtype} vs collected {collected_dtype}"
-
-        torch.testing.assert_close(original_state_dict[key], collected_state_dict[key], atol=1e-6, rtol=1e-6)
-
-    print("FSDP checks passed: The merged state_dict matches the hf model saved by FSDPCheckpointManager.")
-    return True
-
-
-def patch_model_generation_config(model, hf_model_path):
-    """
-    The generation_config created from model config may be different to the pretrained model,
-    this may lead to error when generating: https://github.com/volcengine/verl/issues/1246
-
-    This function patch the generation_config created from model config to the pretrained model.
-    """
-    if model.can_generate():
-        try:
-            model.generation_config = GenerationConfig.from_pretrained(hf_model_path)
-        except OSError:
-            print(f"Warning: Generation config file not found in {hf_model_path}, using a generation config created from the model config.")
-            pass
-    return model
-
-
-def convert_fsdp_checkpoints_to_hfmodels():
-    local_dir = args.local_dir
-
-    # copy rank zero to find the shape of (dp, fsdp)
-    rank = 0
-    world_size = 0
-    for filename in os.listdir(local_dir):
-        match = re.match(r"model_world_size_(\d+)_rank_0\.pt", filename)
-        if match:
-            world_size = match.group(1)
-            break
-    assert world_size, "No model file with the proper format"
-
-    state_dict = torch.load(os.path.join(local_dir, f"model_world_size_{world_size}_rank_{rank}.pt"), map_location="cpu", weights_only=False)
-    pivot_key = sorted(list(state_dict.keys()))[0]
-    weight = state_dict[pivot_key]
-
-    if isinstance(weight, DTensor):
-        # get sharding info
-        device_mesh = weight.device_mesh
-        mesh = device_mesh.mesh
-        mesh_dim_names = device_mesh.mesh_dim_names
-    else:
-        # for non-DTensor
-        mesh = np.array([int(world_size)], dtype=np.int64)
-        mesh_dim_names = ("fsdp",)
-=======
         if "tp" in mesh_dim_names:
             # TODO: "tp" is not supported yet due to the above assert
             total_shards = mesh.shape[-1] * mesh.shape[-2]
@@ -351,7 +253,6 @@
                         assert param_placements[key] == placements
                 else:
                     state_dict[key].append(tensor.bfloat16())
->>>>>>> b8bd5968
 
         del model_state_dict_lst
 
