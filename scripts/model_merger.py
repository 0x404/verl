# Copyright 2024 Bytedance Ltd. and/or its affiliates
#
# Licensed under the Apache License, Version 2.0 (the "License");
# you may not use this file except in compliance with the License.
# You may obtain a copy of the License at
#
#     http://www.apache.org/licenses/LICENSE-2.0
#
# Unless required by applicable law or agreed to in writing, software
# distributed under the License is distributed on an "AS IS" BASIS,
# WITHOUT WARRANTIES OR CONDITIONS OF ANY KIND, either express or implied.
# See the License for the specific language governing permissions and
# limitations under the License.

import argparse
import os
import re
from concurrent.futures import ThreadPoolExecutor
from typing import Dict, List, Tuple

import numpy as np
import torch
from safetensors.torch import load_file
from torch.distributed._tensor import Placement, Shard
from transformers import (
    AutoConfig,
    AutoModelForCausalLM,
    AutoModelForTokenClassification,
    AutoModelForVision2Seq,
    GenerationConfig,
)

try:
    # for torch 2.5+
    from torch.distributed.tensor import DTensor
except ImportError:
    from torch.distributed._tensor import DTensor

parser = argparse.ArgumentParser()
parser.add_argument("--backend", type=str, required=True, help="The backend of the model", choices=["fsdp", "megatron"])
parser.add_argument("--tie-word-embedding", action="store_true", help="Whether to tie word embedding weights")
parser.add_argument("--is-value-model", action="store_true", help="Whether the model loaded as value model")
parser.add_argument("--hf_model_path", type=str, required=True, help="The path for the huggingface model")
parser.add_argument(
    "--local_dir",
    type=str,
    required=True,
    help=(
        "The path for your saved model. For megatron, point to the base dir of model, rng, optimizer checkpoints, "
<<<<<<< HEAD
        "commonly be `config.default_local_dir/global_step_\{global_step\}`.",
=======
        "commonly be `config.default_local_dir/global_step_\{global_step\}`."
>>>>>>> ea4cd319
    ),
)
parser.add_argument("--target_dir", required=False, default="tmp", type=str, help="The path for the target model")
parser.add_argument("--hf_upload_path", default=False, type=str, help="The path of the huggingface repo to upload")
parser.add_argument("--test", action="store_true", help="test correctness of hf_model")
parser.add_argument(
    "--test_hf_dir",
    type=str,
    required=False,
    help="test correctness of hf_model, , with hf_model in checkpoint.contents",
)
args = parser.parse_args()
os.makedirs(args.target_dir, exist_ok=True)
if args.test:
    assert args.test_hf_dir is not None, "You must run verl save checkpoint first, with hf_model in checkpoint.contents, and provide the directory here"


def merge_by_placement(tensors: List[torch.Tensor], placement: Placement):
    if placement.is_replicate():
        return tensors[0]
    elif placement.is_partial():
        raise NotImplementedError("Partial placement is not supported yet")
    elif placement.is_shard():
        return torch.cat(tensors, dim=placement.dim).contiguous()
    else:
        raise ValueError(f"Unsupported placement: {placement}")


def upload_model_to_huggingface(hf_path):
    # Push to hugging face
    from huggingface_hub import HfApi

    api = HfApi()
    api.create_repo(repo_id=args.hf_upload_path, private=False, exist_ok=True)
    api.upload_folder(folder_path=hf_path, repo_id=args.hf_upload_path, repo_type="model")


<<<<<<< HEAD
def test_state_dict_compatibility(
    auto_model_class,
    original_hf_model_path: str,
    collected_state_dict: Dict[str, torch.Tensor],
) -> bool:
    # load original model using bf16 since we collected state_dict with bf16
    original_model = auto_model_class.from_pretrained(original_hf_model_path, torch_dtype=torch.bfloat16)
    original_state_dict = original_model.state_dict()
    del original_model  # Free memory

    original_keys = set(original_state_dict.keys())
    collected_keys = set(collected_state_dict.keys())

    missing_keys = original_keys - collected_keys
    assert len(missing_keys) == 0, f"Missing keys in collected state dict: {list(sorted(missing_keys))}"

    extra_keys = collected_keys - original_keys
    assert len(extra_keys) == 0, f"Extra keys in collected state dict: {list(sorted(extra_keys))}"

    for key in original_keys:
        original_shape = original_state_dict[key].shape
        collected_shape = collected_state_dict[key].shape
        assert original_shape == collected_shape, (
            f"Shape mismatch for key '{key}': original {original_shape} vs collected {collected_shape}"
        )

        original_dtype = original_state_dict[key].dtype
        collected_dtype = collected_state_dict[key].dtype
        assert original_dtype == collected_dtype, (
            f"Dtype mismatch for key '{key}': original {original_dtype} vs collected {collected_dtype}"
        )

    print(
        f"Compatibility checks passed: "
        f"The collected state dict matches the original model state dict in {original_hf_model_path}."
    )
    return True
=======
def patch_model_generation_config(model, hf_model_path):
    """
    The generation_config created from model config may be different to the pretrained model,
    this may lead to error when generating: https://github.com/volcengine/verl/issues/1246

    This function patch the generation_config created from model config to the pretrained model.
    """
    if model.can_generate():
        try:
            model.generation_config = GenerationConfig.from_pretrained(args.hf_model_path)
        except OSError:
            print(
                f"Warning: Generation config file not found in {args.hf_model_path}, "
                "using a generation config created from the model config."
            )
            pass
    return model
>>>>>>> ea4cd319


def convert_fsdp_checkpoints_to_hfmodels():
    local_dir = args.local_dir

    # copy rank zero to find the shape of (dp, fsdp)
    rank = 0
    world_size = 0
    for filename in os.listdir(local_dir):
        match = re.match(r"model_world_size_(\d+)_rank_0\.pt", filename)
        if match:
            world_size = match.group(1)
            break
    assert world_size, "No model file with the proper format"

    state_dict = torch.load(os.path.join(local_dir, f"model_world_size_{world_size}_rank_{rank}.pt"), map_location="cpu", weights_only=False)
    pivot_key = sorted(list(state_dict.keys()))[0]
    weight = state_dict[pivot_key]

    if isinstance(weight, DTensor):
        # get sharding info
        device_mesh = weight.device_mesh
        mesh = device_mesh.mesh
        mesh_dim_names = device_mesh.mesh_dim_names
    else:
        # for non-DTensor
        mesh = np.array([int(world_size)], dtype=np.int64)
        mesh_dim_names = ("fsdp",)

    print(f"Got device mesh {mesh}, mesh_dim_names {mesh_dim_names}")

    assert mesh_dim_names in (("fsdp",), ("ddp", "fsdp")), f"Unsupported mesh_dim_names {mesh_dim_names}"

    if "tp" in mesh_dim_names:
        # fsdp * tp
        total_shards = mesh.shape[-1] * mesh.shape[-2]
        mesh_shape = (mesh.shape[-2], mesh.shape[-1])
    else:
        # fsdp
        total_shards = mesh.shape[-1]
        mesh_shape = (mesh.shape[-1],)

    print(f"Processing model shards with {total_shards} {mesh_shape} in total")

    model_state_dict_lst = []
    model_state_dict_lst.append(state_dict)
    model_state_dict_lst.extend([""] * (total_shards - 1))

    def process_one_shard(rank, model_state_dict_lst):
        model_path = os.path.join(local_dir, f"model_world_size_{world_size}_rank_{rank}.pt")
        state_dict = torch.load(model_path, map_location="cpu", weights_only=False)
        model_state_dict_lst[rank] = state_dict
        return state_dict

    with ThreadPoolExecutor(max_workers=min(32, os.cpu_count())) as executor:
        for rank in range(1, total_shards):
            executor.submit(process_one_shard, rank, model_state_dict_lst)
    state_dict = {}
    param_placements: Dict[str, List[Placement]] = {}
    keys = set(model_state_dict_lst[0].keys())
    for key in keys:
        state_dict[key] = []
        for model_state_dict in model_state_dict_lst:
            try:
                tensor = model_state_dict.pop(key)
            except Exception:
                print("-" * 30)
                print(model_state_dict)
            if isinstance(tensor, DTensor):
                state_dict[key].append(tensor._local_tensor.bfloat16())
                placements = tuple(tensor.placements)
                # replicated placement at dp dimension can be discarded
                if mesh_dim_names[0] == "dp" or mesh_dim_names[0] == "ddp":
                    placements = placements[1:]
                if key not in param_placements:
                    param_placements[key] = placements
                else:
                    assert param_placements[key] == placements
            else:
                state_dict[key].append(tensor.bfloat16())

    del model_state_dict_lst

    for key in sorted(state_dict):
        if not isinstance(state_dict[key], list):
            print(f"No need to merge key {key}")
            continue
        if key in param_placements:
            # merge shards
            placements: Tuple[Shard] = param_placements[key]
            if len(mesh_shape) == 1:
                # 1-D list, FSDP without TP
                assert len(placements) == 1
                shards = state_dict[key]
                state_dict[key] = merge_by_placement(shards, placements[0])
            else:
                # 2-D list, FSDP + TP
                raise NotImplementedError("FSDP + TP is not supported yet")
        else:
            state_dict[key] = torch.cat(state_dict[key], dim=0)

    hf_path = os.path.join(local_dir, "huggingface") if args.target_dir is None else args.target_dir
    config = AutoConfig.from_pretrained(args.hf_model_path)

    if "ForTokenClassification" in config.architectures[0]:
        auto_model = AutoModelForTokenClassification
    elif "ForCausalLM" in config.architectures[0]:
        auto_model = AutoModelForCausalLM
    elif "ForConditionalGeneration" in config.architectures[0]:
        auto_model = AutoModelForVision2Seq
    else:
        raise NotImplementedError(f"Unknown architecture {config['architectures']}")

    if args.test:
        print("Running compatibility test")
        test_state_dict_compatibility(auto_model, args.hf_model_path, state_dict)

    with torch.device("meta"):
        model = auto_model.from_config(config, torch_dtype=torch.bfloat16)
    model.to_empty(device="cpu")
    model = patch_model_generation_config(model, args.hf_model_path)

    print(f"Saving model to {hf_path}")
    model.save_pretrained(hf_path, state_dict=state_dict)
    del state_dict
    del model
    if args.hf_upload_path:
        upload_model_to_huggingface(hf_path)


def get_tp_pp_rank_from_sharded_dir(sharded_dir):
    match = re.match(r"mp_rank_(\d\d)_(\d\d\d)", sharded_dir)
    tp_rank = int(match.group(1))
    pp_rank = int(match.group(2))
    return tp_rank, pp_rank


def check_megatron_checkpoint_path(model_path):
    sharded_dirs = sorted(os.listdir(model_path))
    tp_size = 0
    pp_size = 0
    for sharded_dir in sharded_dirs:
        match = re.match(r"mp_rank_(\d\d)_(\d\d\d)", sharded_dir)
        assert match, f"Invalid sharded dir {sharded_dir}"
        assert "model.pt" in os.listdir(os.path.join(model_path, sharded_dir)), f"model.pt not found in {sharded_dir}"
        tp_rank = int(match.group(1))
        pp_rank = int(match.group(2))
        if tp_size < tp_rank + 1:
            tp_size = tp_rank + 1
        if pp_size < pp_rank + 1:
            pp_size = pp_rank + 1
    return sharded_dirs, tp_size, pp_size


def convert_megatron_checkpoints_to_hfmodels():
    from verl.utils.megatron_utils import get_model_checkpoint_path

    local_path = args.local_dir

    model_ckpt_path = get_model_checkpoint_path(local_path)
    sharded_dirs, tp_size, pp_size = check_megatron_checkpoint_path(model_ckpt_path)
    mp_size = len(sharded_dirs)

    model_state_dict_lst = []
    for i in range(pp_size):
        model_state_dict_lst.append([])
        for j in range(tp_size):
            model_state_dict_lst[i].append("")

    print(f"sharded_dirs: {sharded_dirs}, tp_size: {tp_size}, pp_size: {pp_size}, mp_size: {mp_size}")

    def process_one_shard(shard_dir, model_state_dict_lst):
        model_path = os.path.join(model_ckpt_path, shard_dir, "model.pt")
        state_dict = torch.load(model_path, map_location="cpu", weights_only=False)
        tp_rank, pp_rank = get_tp_pp_rank_from_sharded_dir(shard_dir)
        model_state_dict_lst[pp_rank][tp_rank] = state_dict

    # with ThreadPoolExecutor(max_workers=min(32, os.cpu_count())) as executor:
    #     for rank in range(1, mp_size):
    #         executor.submit(process_one_shard, sharded_dirs[rank])
    for sharded_dir in sharded_dirs:
        process_one_shard(sharded_dir, model_state_dict_lst)

    state_dict = {}
    config = AutoConfig.from_pretrained(args.hf_model_path)
    if args.test:
        ref_state_dict = load_file(os.path.join(args.test_hf_dir, "model.safetensors"))

    def merge_across_tp(key, tp_data):
        if "linear_fc1.weight" in key:
            # if the tensor is gate and proj
            gate_lst = []
            up_lst = []
            for infer_param in tp_data:
                gate, up = infer_param.chunk(2)
                gate_lst.append(gate)
                up_lst.append(up)
            gate = torch.cat(gate_lst, dim=0)
            up = torch.cat(up_lst, dim=0)
            tp_data = [gate, up]
        elif "self_attention.linear_qkv." in key and "layer_norm" not in key:
            # if the tensor is qkv, for each param on tp, split into q, k, v
            # concat q, k, v separately.
            q_lst = []
            k_lst = []
            v_lst = []
            assert config.num_attention_heads % config.num_key_value_heads == 0
            num_q_per_kv = config.num_attention_heads // config.num_key_value_heads
            assert tp_data[0].shape[0] % (num_q_per_kv + 2) == 0
            kv_size_per_tp = tp_data[0].shape[0] // (num_q_per_kv + 2)
            split_size = [kv_size_per_tp * num_q_per_kv, kv_size_per_tp, kv_size_per_tp]
            for infer_param in tp_data:
                num_query_groups_per_partition = config.num_key_value_heads // tp_size
                for chunk in infer_param.chunk(num_query_groups_per_partition):
                    split_size = [
                        kv_size_per_tp * num_q_per_kv // num_query_groups_per_partition,
                        kv_size_per_tp // num_query_groups_per_partition,
                        kv_size_per_tp // num_query_groups_per_partition,
                    ]
                    q, k, v = chunk.split(split_size)
                    q_lst.append(q)
                    k_lst.append(k)
                    v_lst.append(v)
            q = torch.cat(q_lst, dim=0)
            k = torch.cat(k_lst, dim=0)
            v = torch.cat(v_lst, dim=0)

            tp_data = [q, k, v]

        elif "layer_norm" in key or "layernorm" in key or "output_layer" in key and args.is_value_model:
            tp_data = tp_data[0]
        else:
            dim = 0
            if "linear_fc2.weight" in key or "self_attention.linear_proj" in key:
                dim = 1
            tp_data = torch.cat(tp_data, dim=dim)

        return tp_data

    vpp_size = len(model_state_dict_lst[0][0])
    layers_cum = 0
    for vpp_rank in range(vpp_size):
        for pp_rank in range(pp_size):
            layers_handled = 0
            keys = model_state_dict_lst[pp_rank][0][vpp_rank].keys()
            for key in keys:
                if "extra_state" in key:
                    continue
                if args.tie_word_embedding and ("output_layer" in key):
                    print("skip lm_head and reward_head loading because of tie_word_embeddings")
                    continue
                new_key = key
                if "decoder.layers." in key:
                    local_layer_no = int(key.split(".")[2])
                    layers_handled = max(local_layer_no, layers_handled)
                    global_layer_no = local_layer_no + layers_cum
                    new_key_list = key.split(".")
                    new_key_list[2] = str(global_layer_no)
                    new_key = ".".join(new_key_list)

                tp_data = [model_state_dict_lst[pp_rank][tp_rank][vpp_rank][key] for tp_rank in range(tp_size)]
                merged = merge_across_tp(new_key, tp_data)
                if not isinstance(merged, list):
                    state_dict[new_key] = merged
                elif len(merged) == 3:
                    # split qkv
                    for n, d in zip(["q", "k", "v"], merged):
                        state_dict[new_key.replace("linear_qkv", f"linear_{n}")] = d
                elif len(merged) == 2:
                    # split gate up
                    state_dict[new_key.replace("linear_fc1", "gate_proj")] = merged[0]
                    state_dict[new_key.replace("linear_fc1", "up_proj")] = merged[1]
            layers_cum += layers_handled + 1  # zero based

    del model_state_dict_lst

    params_mapping = [
        # (megatron core gpt model name, vllm model name)
        ("self_attention.linear_qkv.layer_norm_weight", "input_layernorm.weight"),
        ("self_attention.linear_qkv.layer_norm_bias", "input_layernorm.bias"),
        ("embedding.word_embeddings", "model.embed_tokens"),
        ("self_attention.linear_qkv", "self_attn.qkv_proj"),
        ("self_attention.linear_proj", "self_attn.o_proj"),
        ("pre_mlp_layernorm", "post_attention_layernorm"),
        ("mlp.linear_fc1.layer_norm_weight", "post_attention_layernorm.weight"),
        ("mlp.linear_fc1.layer_norm_bias", "post_attention_layernorm.bias"),
        ("mlp.linear_fc1", "mlp.gate_up_proj"),
        ("mlp.linear_fc2", "mlp.down_proj"),
        ("decoder.final_layernorm", "model.norm"),
        ("output_layer", "lm_head"),
        ("self_attention.linear_q", "self_attn.q_proj"),
        ("self_attention.linear_k", "self_attn.k_proj"),
        ("self_attention.linear_v", "self_attn.v_proj"),
    ]

    if args.test:
        for original_name, loaded_weight in state_dict.items():
            name = _replace_name(original_name, params_mapping)
            if not name or name.endswith(".bias") and name not in ref_state_dict:
                continue
            if "rotary_emb.inv_freq" in name:
                continue
            if args.tie_word_embedding and "lm_head.weight" in name:
                continue
            if name not in ref_state_dict:
                raise RuntimeError(f"key: {name} not exist in state_dict")
            param = ref_state_dict[name]
            assert loaded_weight.dtype == param.dtype
            torch.testing.assert_close(loaded_weight, param, atol=1e-4, rtol=1e-4)

    print("Writing to local disk")
    hf_path = os.path.join(args.local_dir, "huggingface") if args.target_dir is None else args.target_dir

    if "ForTokenClassification" in config.architectures[0]:
        auto_model = AutoModelForTokenClassification
    elif "ForCausalLM" in config.architectures[0]:
        auto_model = AutoModelForCausalLM
    elif "ForConditionalGeneration" in config.architectures[0]:
        auto_model = AutoModelForVision2Seq
    else:
        raise NotImplementedError(f"Unknown architecture {config['architectures']}")

    with torch.device("meta"):
        model = auto_model.from_config(config, torch_dtype=torch.bfloat16)
    model.to_empty(device="cpu")
    model = patch_model_generation_config(model, args.hf_model_path)

    print(f"Saving model to {hf_path}")
    model.save_pretrained(hf_path, state_dict=state_dict)
    del state_dict
    del model
    if args.hf_upload_path:
        upload_model_to_huggingface(hf_path)


def _replace_name(megatron_name, name_mapping):
    for m_name, v_name in name_mapping:
        if m_name not in megatron_name:
            continue
        if "layers" in megatron_name:  # deal with decoder layers
            megatron_name = megatron_name.replace("decoder", "model")
            megatron_name_list = megatron_name.split(".")
            if "layer_norm_weight" in megatron_name_list or "layer_norm_bias" in megatron_name_list:
                param_name_list = megatron_name_list[:3]
                param_name_list.append(v_name)
                param_name = ".".join(param_name_list)
            else:
                param_name_list = megatron_name_list[:3]
                weight_or_bias = megatron_name_list[-1]
                param_name_list.append(v_name)
                param_name_list.append(weight_or_bias)
                param_name = ".".join(param_name_list)
            return param_name
        else:
            param_name = megatron_name.replace(m_name, v_name)
            return param_name


if __name__ == "__main__":
    if args.backend == "fsdp":
        convert_fsdp_checkpoints_to_hfmodels()
    elif args.backend == "megatron":
        convert_megatron_checkpoints_to_hfmodels()
    else:
        raise NotImplementedError(f"{args.backend} not supported")<|MERGE_RESOLUTION|>--- conflicted
+++ resolved
@@ -47,11 +47,7 @@
     required=True,
     help=(
         "The path for your saved model. For megatron, point to the base dir of model, rng, optimizer checkpoints, "
-<<<<<<< HEAD
-        "commonly be `config.default_local_dir/global_step_\{global_step\}`.",
-=======
         "commonly be `config.default_local_dir/global_step_\{global_step\}`."
->>>>>>> ea4cd319
     ),
 )
 parser.add_argument("--target_dir", required=False, default="tmp", type=str, help="The path for the target model")
@@ -89,7 +85,6 @@
     api.upload_folder(folder_path=hf_path, repo_id=args.hf_upload_path, repo_type="model")
 
 
-<<<<<<< HEAD
 def test_state_dict_compatibility(
     auto_model_class,
     original_hf_model_path: str,
@@ -127,7 +122,8 @@
         f"The collected state dict matches the original model state dict in {original_hf_model_path}."
     )
     return True
-=======
+
+
 def patch_model_generation_config(model, hf_model_path):
     """
     The generation_config created from model config may be different to the pretrained model,
@@ -145,7 +141,6 @@
             )
             pass
     return model
->>>>>>> ea4cd319
 
 
 def convert_fsdp_checkpoints_to_hfmodels():
